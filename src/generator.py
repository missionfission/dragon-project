import numpy as np
import pandas as pd
import yaml
import yamlordereddictloader

mem_table = np.array(pd.read_csv("tables/sram.csv", header=None))


# tech_table = np.array(pd.read_csv("tables/tech.csv"))

"""
Hyperparameters of Gradient Descent 
alpha
beta 
"""

alpha = 20000
beta = 4
logic_energy = 12.75
logic_speed = 1


class Generator:
    def __init__(self, constraintfiles="max.yaml"):
        base_dir = "configs/"

        self.maxval = yaml.load(
            open(base_dir + constraintfiles), Loader=yamlordereddictloader.Loader
        )


def writeconfig(self, content, filename):
    """
    Generate Hardware Description Yaml File 
    """
    outfile = open("iters/" + filename, "w")
    outfile.write(
        yaml.dump(
            content, default_flow_style=False, Dumper=yamlordereddictloader.SafeDumper,
        )
    )


def backward_pass(self, scheduler, opts=None):

    """
    opts = ["energy", "time", "area", "edp"]
    Max values are the constraints in this contigous space, they create bounds for which we cannot go beyond ?
    Time lost due to small memory size ?
    Time lost due to small memory bandwidth ?
    Time lost due to high of everything but compute is slow
    Energy high due to smaller memory arrays ?
    Energy high due to high memory bandwidth ?
    Energy high due to high of everything but compute is slow  
    Where is area getting consumed the most?
    """
    config = scheduler.config
    # config["compute"] = self.update_comp_design(scheduler, scheduler.config["compute"])
    config["memory"] = self.update_mem_design(scheduler, scheduler.config["memory"])

    return config


def backward_pass_tech(self, scheduler, opts=None):
    technology = scheduler.technology
    config = scheduler.config
    mem_config = config["memory"]
    time_grads = (scheduler.mem_size_idle_time) / scheduler.total_cycles
    if opts == "time":
        technology = self.update_mem_tech("time", technology, time_grads=time_grads)
        technology = self.update_logic_tech("time", technology, time_grads=time_grads)
    print(technology)
    if opts == "energy":
        mem_config["level0"]["banks"] += (int)(
            beta
            * scheduler.mem_energy
            / (np.sum(scheduler.mem_energy) + scheduler.compute_energy)
        )
        # Compute_energy is too high, check if compute is larger than required, or slower than required
        # compute_array size can be reduced -> how does compute array size effect energy consumption ->
        # it may be due to a lot of compute or bad-sized compute arrays

        # if mem energy consumption is too high at level 1, banks can be increased
        energy_grads = scheduler.mem_energy[0] / scheduler.total_energy
        technology = self.update_mem_tech(
            "read_energy", technology, energy_grads=energy_grads
        )
        technology = self.update_mem_tech(
            "write_energy", technology, energy_grads=energy_grads
        )
        energy_grads = scheduler.compute_energy / scheduler.total_energy
        technology = self.update_logic_tech(
            "energy", technology, energy_grads=energy_grads
        )

        ## What is really high read energy, write energy or leakage energy -> which depends on the leakage time
        # If leakage energy, read or write energy-> can change the technology type

        # if Energy is too high due to the leakage time : change sizing to energy efficient
        # If mem energy consumption is high -> which level ?
        # if mem_energy consumption is too high at level 0, its size can be reduced
    mem_config = mem_space(mem_config, technology)
    scheduler.technology = technology
    config["memory"] = mem_config
    return config


def update_comp_design(self, scheduler):
    if (scheduler.bandwidth_idle_time + scheduler.mem_size_idle_time) < 0.1 * scheduler.total_cycles:
        config["compute"] = compute_config
    pass


def update_mem_design(self, scheduler, mem_config):

    #  Allow changing for bandwidth and Size_idle_time -> bottlenecks always consume more time/energy
    # print("Bandwidth Idle Time", scheduler.bandwidth_idle_time)
    # print("Compute Idle Time", scheduler.compute_idle_time)
    # print("Memory Size Idle Time", scheduler.mem_size_idle_time)
    ## Sweep Connectivity : External bandwidth is sweeped : Bandwidth cannot be a bottleneck, say connectivity between 8 and 128
    # print(
    #     "Outside Memory Banks old",
    #     mem_config["level" + str(scheduler.mle - 1)]["banks"],
    # )

    if scheduler.bandwidth_idle_time > 0.1 * scheduler.total_cycles:
        if scheduler.force_connectivity is False:

            mem_config["level" + str(scheduler.mle - 1)]["banks"] += (int)(
                beta * scheduler.bandwidth_idle_time / scheduler.total_cycles
            )
        ## Force Connectivity : External bandwidth is forced, then cannot change anything
        ## Internal connectivity can change, memory banks can change
        if scheduler.internal_bandwidth_time > 0:
            mem_banks = mem_config["level1"]["banks"]
            mem_config["level1"]["banks"] += (
                beta * scheduler.bandwidth_idle_time / scheduler.total_cycles
            )
    # print(
    #     "Outside Memory Banks new",
    #     mem_config["level" + str(scheduler.mle - 1)]["banks"],
    # )

    ## If Mem Size idle time, Update mem size, update of size is proportional to the sizing of the memory
    # print("Memory Size old", mem_config["level0"]["size"])

    if scheduler.mem_size_idle_time > 0.1 * scheduler.total_cycles:
        mem_config["level0"]["size"] += (int)(
            alpha * scheduler.mem_size_idle_time / scheduler.total_cycles
        )
    # print("Memory Size new", mem_config["level0"]["size"])

    return mem_config


def update_mem_tech(self, opts, technology, time_grads=0, energy_grads=0):

    """
    opts is of either frequency or its for energy -> can modulate the access time of the cell and the cell energy
    opt = [frequency, read energy, write energy, leakage power, endurance]
    The technology space can be loaded from the file, and how we can rapidly find our point there
    The wire space is also loaded, and the joint technology and wire space can also be loaded
    """
    print("time_grads", time_grads)
    wire_cap, sense_amp_time, plogic_node = technology
    wire_cap = float(wire_cap)
    sense_amp_time = float(sense_amp_time)
    steps = 1
    ## We have to show that the memory cell space does not matter at all, all that matters is optimizing the wire space and the cmos space with it
    ## because above this interval it does not matter whether we can create a better technology or not.
    ## Joint sweep of tech space in cmos, memory cell and wires
    if opts == "energy" or opts == "read_energy":
        beta_wire = 1 / 50.7
        beta_sense_amp = 1 / 1.4
        beta_logic = 1
        # In the joint tech space that shows that sweeping wire space makes the real difference here
        wire_cap -= energy_grads * beta_wire
        plogic_node -= energy_grads * beta_logic

    if opts == "time":
        # In the joint time space that shows that sweeping cmos space makes the real difference
        # print("updating for time")
        beta_wire = 1 / 0.558
        beta_sense_amp = 1 / 1.4
        beta_logic = 1
        sense_amp_time -= steps * time_grads * beta_sense_amp
        wire_cap -= steps * time_grads * beta_wire

    # print(wire_cap, sense_amp_time)
    return [wire_cap, sense_amp_time, plogic_node]


def update_logic_tech(self, opts, technology, time_grads=0, energy_grads=0):
    if opts == "energy":
        return technology 
    if opts == "time":
        # compute_technology = alpha*time_grads*number of processing elements*size of systolic array
        return technology
    # print("time_grads", time_grads)


def mem_space(mem_config, technology):
    wire_cap, sense_amp_time, plogic_node = technology
    wire_cap = float(wire_cap)
    sense_amp_time = float(sense_amp_time)
    plogic_node = float(plogic_node)
    # mem_config["read_energy"] = (
    #     mem_config["level0"]["size"] * alpha_memory * (beta_cap + wire_cap * alpha_cap)
    #     + beta_read
    # )
    # mem_config["write_energy"] = (
    #     mem_config["level0"]["size"] * alpha_memory * (beta_cap + wire_cap * alpha_cap)
    #     + beta_write
    # )
    # mem_config["frequency"] = (
    #     mem_config["level0"]["size"] * alpha_memory * (beta_cap + wire_cap * alpha_cap)
    #     + beta_frequency
    # )
    mem_config["level0"]["read_latency"] = 0.558 * wire_cap + 1.4 * sense_amp_time + 1.4
    mem_config["level0"]["read_energy"] = 50.7 * wire_cap + 56.2
    mem_config["level0"]["write_energy"] = 47.8 * wire_cap + 20
    mem_config["level0"]["frequency"] = 4000 * (
        1 / mem_config["level0"]["read_latency"]
    )
    return mem_config


def save_stats(self, scheduler, backprop=False, backprop_memory=0):
    """
    Execution statistics also have to be generated : Area, Energy, Time/Number of Cycles 
    """
    config = scheduler.config
    mem_config = config["memory"]
    mm_compute = config["mm_compute"]
    # mem_area = np.zeros((scheduler.mle))
    # compute_area = (
    #     self.get_compute_area(mm_compute["class"], mm_compute["size"])
    #     * mm_compute["N_PE"]
    # )
    total_energy = 0
    mem_energy = np.zeros((scheduler.mle))
    compute_energy = (
        (
            mm_compute["N_PE"]
            * mm_compute["size"] ** 2
            * (
                scheduler.total_cycles
                - scheduler.bandwidth_idle_time
                - scheduler.mem_size_idle_time
            )
            * 12.75
        )
        / 8000
    )
    for i in range(scheduler.mle - 1):
        memory = config["memory"]["level" + str(i)]
        read_energy = float(memory["read_energy"])
        write_energy = float(memory["write_energy"])
        leakage_power = float(memory["leakage_power"])
        mem_energy[i] = (
            scheduler.mem_read_access[i] * read_energy
            + scheduler.mem_write_access[i] * write_energy
            + leakage_power * scheduler.total_cycles
        ) / 100
        # print(read_energy, write_energy, leakage_power)
        # print(mem_energy)
    mem_energy[scheduler.mle - 1] = (
        scheduler.mem_read_access[i] + scheduler.mem_write_access[i]
    ) / 5000

    # total_area = np.sum(mem_area) + compute_area
    total_energy = np.sum(mem_energy) + compute_energy
    scheduler.mem_energy = mem_energy
    scheduler.compute_energy = compute_energy
    scheduler.logger.info("Tool Output")
    scheduler.logger.info("===========================")
    scheduler.logger.info("Total No of cycles  = %d ", scheduler.total_cycles)
    scheduler.logger.info("Memory Energy Consumption  = %d ", np.sum(mem_energy))
    scheduler.logger.info("Compute Energy Consumption  = %d ", compute_energy)
    scheduler.logger.info(" Total Energy Consumption  = %d ", total_energy)
    # scheduler.logger.info("Memory Area Consumption  = %d ", np.sum(mem_area))
    # scheduler.logger.info("Compute Area Consumption  = %d ", compute_area)
    # scheduler.logger.info("Total Area Consumption  = %d ", total_area)
    if backprop:
        scheduler.total_cycles = (
            2 * scheduler.total_cycles
            + backprop_memory // scheduler.mem_read_bw[scheduler.mle - 1]
        )
        scheduler.bandwidth_idle_time += (
            backprop_memory // scheduler.mem_read_bw[scheduler.mle - 1]
        )
    config = scheduler.config

    print("==================================")
    print(
        "Time",
        int(scheduler.total_cycles),
        int(scheduler.bandwidth_idle_time),
        scheduler.compute_idle_time,
        int(scheduler.mem_size_idle_time),
    )
    print(
        "Energy",
        int(total_energy),
        int(compute_energy),
        int(scheduler.mem_read_access[0] * read_energy),
        int(scheduler.mem_write_access[0] * write_energy),
        int(leakage_power * scheduler.total_cycles / 1000),
        int(scheduler.mem_read_access[1] / 50),
        int(scheduler.mem_write_access[1] / 50),
        int(1 * scheduler.total_cycles),
    )
    print(
        "memory accesses",
        int(scheduler.mem_read_access[0]),
        int(scheduler.mem_write_access[0]),
        int(scheduler.mem_read_access[1]),
    )

    print(
        "Design Params",
        mem_config["level" + str(scheduler.mle - 1)]["banks"],
        mem_config["level0"]["size"],
        mem_config["level0"]["frequency"],
        mem_config["level0"]["read_energy"],
    )

    print("Tech Params", scheduler.technology)

    assert scheduler.total_cycles > scheduler.bandwidth_idle_time
    assert scheduler.total_cycles > scheduler.mem_size_idle_time
    assert scheduler.bandwidth_idle_time >= 0
<<<<<<< HEAD
    assert scheduler.mem_size_idle_time >= 0
=======
    # assert scheduler.mem_size_idle_time > 0
>>>>>>> 5bed6bd9
    return (
        [
            scheduler.total_cycles,
            int(scheduler.bandwidth_idle_time),
            int(scheduler.mem_size_idle_time),  #
            scheduler.compute_idle_time,
        ],
        [
            int(total_energy),
            int(compute_energy),
            int(scheduler.mem_read_access[0] * read_energy / 100),
            int(scheduler.mem_write_access[0] * write_energy / 100),
            int(leakage_power * scheduler.total_cycles / 1000),
            int(scheduler.mem_read_access[1] / 5000),
            int(scheduler.mem_write_access[1] / 5000),
            int(1 * scheduler.total_cycles),
        ],
        [
            mem_config["level" + str(scheduler.mle - 1)]["banks"],
            mem_config["level0"]["size"],
            mem_config["level0"]["frequency"],
            mem_config["level0"]["read_energy"],
        ],
        scheduler.technology,
    )


#############################################################################################################################


def get_compute_props(*args, **kwargs):
    pass


def get_mem_props(size, width, banks):
    for i in range(11, 25):
        if (size // 2 ** i) < 1:
            break
    a = mem_table[np.where(mem_table[:, 1] == banks)]
    a = a[np.where(a[:, 2] == width)]
    element = min(a[:, 0], key=lambda x: abs(x - size))
    a = a[np.where(a[:, 0] == element)]
    return a[0, 5], a[0, 6], a[0, 7]


def analyze3d(self, opts):
    """
    Are Values Realistic : is the value of bandwidth and number of connections etc < maxval
    Is the size of memory array < maxval
    Check if noc time is ever going to be a problem ?
    Check whether minval and maxval satisfy here ?
    """
    pass


def endurance_writes_schedule():
    pass
    # if (read_bw_ll < self.mem_read_bw[self.mle - 1] and write_bw_ll < self.mem_write_bw[self.mle - 1]):
    # elif (
    #     read_bw_ll < self.mem_read_bw[self.mle - 1]
    #     and write_bw_ll > self.mem_write_bw[self.mle - 1]
    # ):
    #     step_cycles = write_bw_ll / self.mem_write_bw[self.mle - 1]
    # elif (
    #     read_bw_ll > self.mem_read_bw[self.mle - 1]
    #     and write_bw_ll < self.mem_write_bw[self.mle - 1]
    # ):
    #     step_cycles = read_bw_ll / self.mem_read_bw[self.mle - 1]
    # else:
    #     step_cycles = max(write_bw_ll / self.mem_write_bw[self.mle - 1])


Generator.save_stats = save_stats
Generator.update_mem_tech = update_mem_tech
Generator.update_comp_design = update_comp_design
Generator.update_mem_design = update_mem_design
Generator.backward_pass = backward_pass
Generator.backward_pass_tech = backward_pass_tech
Generator.writeconfig = writeconfig
Generator.analyze3d = analyze3d
Generator.update_logic_tech = update_logic_tech<|MERGE_RESOLUTION|>--- conflicted
+++ resolved
@@ -106,7 +106,9 @@
 
 
 def update_comp_design(self, scheduler):
-    if (scheduler.bandwidth_idle_time + scheduler.mem_size_idle_time) < 0.1 * scheduler.total_cycles:
+    if (
+        scheduler.bandwidth_idle_time + scheduler.mem_size_idle_time
+    ) < 0.1 * scheduler.total_cycles:
         config["compute"] = compute_config
     pass
 
@@ -192,7 +194,7 @@
 
 def update_logic_tech(self, opts, technology, time_grads=0, energy_grads=0):
     if opts == "energy":
-        return technology 
+        return technology
     if opts == "time":
         # compute_technology = alpha*time_grads*number of processing elements*size of systolic array
         return technology
@@ -240,18 +242,15 @@
     total_energy = 0
     mem_energy = np.zeros((scheduler.mle))
     compute_energy = (
-        (
-            mm_compute["N_PE"]
-            * mm_compute["size"] ** 2
-            * (
-                scheduler.total_cycles
-                - scheduler.bandwidth_idle_time
-                - scheduler.mem_size_idle_time
-            )
-            * 12.75
-        )
-        / 8000
-    )
+        mm_compute["N_PE"]
+        * mm_compute["size"] ** 2
+        * (
+            scheduler.total_cycles
+            - scheduler.bandwidth_idle_time
+            - scheduler.mem_size_idle_time
+        )
+        * 12.75
+    ) / 8000
     for i in range(scheduler.mle - 1):
         memory = config["memory"]["level" + str(i)]
         read_energy = float(memory["read_energy"])
@@ -330,11 +329,7 @@
     assert scheduler.total_cycles > scheduler.bandwidth_idle_time
     assert scheduler.total_cycles > scheduler.mem_size_idle_time
     assert scheduler.bandwidth_idle_time >= 0
-<<<<<<< HEAD
     assert scheduler.mem_size_idle_time >= 0
-=======
-    # assert scheduler.mem_size_idle_time > 0
->>>>>>> 5bed6bd9
     return (
         [
             scheduler.total_cycles,
