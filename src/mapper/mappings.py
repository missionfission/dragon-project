<<<<<<< HEAD
from mapper.mapper import Mapper

=======
from mapper import Mapper
from synthesis.dataflow_solver import dataflow_solver_wrapper
>>>>>>> 0be646bc

"""

Provides Mapping Interface for 5 types of mapping :

1. ASAP Mapping

2. Energy Efficienct Mapping

3. Energy Efficienct Mapping with Power Gating

4. NN-Dataflow Mapping

5. Illusion Mapping for Multiple Chips
"""


def run_asap(self, graph):

    """
    Runs the Graph on the Hardware ASAP Mapped

    We following a Dynamic State Variable Execution Mapping :
    1. Memory Size and Maximum Allowed Bandwidth are taken from Hardware Config
    2. Current Memory Size and Memory Utilization are calculated by Mapping the Nodes Serially

    Memory Management Scenarios :

    1. Check both size, utilization and bandwidths at every node
    2. What about memory size that can also get exhausted 
    3. If memory size is exhausted, then to go to a previous level and write there 
    4. If any level utilization is exhausted then only the immediate memory required will be kept.
    5. If the memory is empty in size, but there is no bandwidth, it is useless : Cannot do prefetching
    6. If Prefetching : Read access of the next node will decrease
    7. Bandwidth is available but size is not : Can do prefetching, but now the memory fetches have to check,
    whether to do fetches of the same node or a different node
    8. Say bandwidth at level0 is sufficient, at level1 is insufficient, then at level1 we have a bottlenecks
    slower so it will take its own time

    Compute Management Scenarios :

    1. Pipelined vs Parallel Mapper 
    2. When do vector operations happen 
    3. Scale up vs Scale out for Systolic Arrays

    """

    config = self.config
    # TODO in_edge_mem can change by pooling/batch_norm
    # TODO compute is very much higher than bandwidth time and mem size idle time
    read_bw_req = []
    write_bw_req = []
    read_bw_actual = []
    write_bw_actual = []
    cycles = []
    free_cycles = []
    transferable_checkpointed_edge = []
    all_checkpointed_edge = []
    self.mem_util_log = []
    self.mem_util_full = []
    # Mem Fetch time of the last Nodes
    #     print(self.mem_free[0], self.mem_util[0], self.mem_size[0])

    mem_free = True
    for n, node in enumerate(graph.nodes):
        node.mem_fetch = node.weights
    for n, node in enumerate(graph.nodes):

        # These are last level read/write accesses
        compute_expense, weights = node.get_stats()
        read_access = node.mem_fetch
        write_access = 0
        self.mem_read_access[1] += weights

        assert self.mem_util[0] <= self.mem_size[0]
        self.mem_util[0] += node.in_edge_mem
        node.mem_util = node.out_edge_mem + node.mem_fetch
        # Total Free memory
        for i in range(self.mle - 1):
            self.mem_free[i] = self.mem_size[i] - self.mem_util[i]
        time_compute = compute_expense / config["mm_compute_per_cycle"]
        read_bw_ll = read_access / (time_compute)
        write_bw_ll = write_access / (time_compute)
        step_cycles = time_compute
        read_bw_req.append(read_bw_ll)
        write_bw_req.append(write_bw_ll)
        free_cycles.append(step_cycles)
        n_swaps = 1
        total_mem = 0
        if self.mem_free[0] < node.mem_util:
            mem_free = False
            self.mem_util[0] -= node.in_edge_mem
            self.mem_util[0] -= node.weights - node.mem_fetch
            self.mem_free[0] = self.mem_size[0] - self.mem_util[0]
            total_mem = node.in_edge_mem + node.out_edge_mem + node.weights
            if self.mem_free[0] <= 0:
                print(self.mem_free[0])
            assert self.mem_free[0] > 0, self.mem_util[0]
            n_swaps = total_mem // self.mem_free[0] + 1
            swap_time = max(config["mm_compute"]["size"] * 4, time_compute // n_swaps)
            self.mem_size_idle_time += (
                swap_time * n_swaps
                + ((node.out_edge_mem // n_swaps - 1) * n_swaps)
                // self.mem_read_bw[self.mle - 1]
            )
            self.bandwidth_idle_time += (
                (node.out_edge_mem // n_swaps - 1) * n_swaps
            ) // self.mem_read_bw[self.mle - 1]
            step_cycles += (
                swap_time * n_swaps
                + 2
                * ((node.out_edge_mem // n_swaps - 1) * n_swaps)
                // self.mem_read_bw[self.mle - 1]
            )
            self.mem_read_access[0] += node.mem_util + node.in_edge_mem
            self.mem_write_access[0] += node.mem_util + node.in_edge_mem
            self.mem_write_access[1] += node.out_edge_mem
        else:
            self.mem_util[0] += node.mem_util
            self.mem_free[0] -= node.mem_util
        #         print("2.5",self.mem_free[0], self.mem_util[0], self.mem_size[0])
        self.mem_util_log.append(self.mem_util[0])
        self.mem_read_access[0] += node.weights + node.out_edge_mem
        self.mem_write_access[0] += node.weights + node.out_edge_mem
        # assert self.mem_free[0] <= self.mem_size[0]
        # Last level memory fetch takes more time, so that may be a bottleneck
        bandwidth_available = read_bw_ll < self.mem_read_bw[self.mle - 1]

        # If Bandwidth is not available : Cannot Prefetch
        if (bandwidth_available) == False:
            step_cycles += (
                read_bw_ll / self.mem_read_bw[self.mle - 1] - 1
            ) * time_compute
            self.bandwidth_idle_time += (
                read_bw_ll / self.mem_read_bw[self.mle - 1] - 1
            ) * time_compute

        # If memory is not free for the next node and Bandwidth is available : Move nodes back and forth
        # if(total_mem_free[0] == 0 and (bandwidth_available)):
        # for(nodes in checkpointed_nodes):
        # checkpointed but not immediate node

        # Check if memory is free and Bandwidth available : From the Data Dependence Graph, Prefetch new node

        # pdb.set_trace()
        if self.mem_free[0] > 0 and (bandwidth_available):
            if n < len(graph.nodes) - 1:
                if self.mem_free[0] > node.next.mem_fetch:
                    read_access += node.next.mem_fetch
                    if read_access / step_cycles < self.mem_read_bw[self.mle - 1]:
                        self.mem_util[0] += node.next.mem_fetch
                        self.mem_free[0] -= node.next.mem_fetch
                        node.next.mem_fetch = 0
                    else:
                        read_access = self.mem_read_bw[self.mle - 1] * step_cycles
                        self.mem_util[0] += read_access - read_bw_ll * step_cycles
                        self.mem_free[0] -= read_access - read_bw_ll * step_cycles
                        node.next.mem_fetch -= (
                            read_access - read_bw_ll * step_cycles
                        )  # Next node mem fetch gets updated

                else:
                    read_access += self.mem_free[0]
                    if read_access / step_cycles < self.mem_read_bw[self.mle - 1]:
                        node.next.mem_fetch = node.next.mem_fetch - self.mem_free[0]
                        # Next node mem fetch gets updated

                        self.mem_util[0] = self.mem_size[0]
                        self.mem_free[0] = 0
                    else:
                        read_access = self.mem_read_bw[self.mle - 1] * step_cycles
                        self.mem_util[0] += read_access - read_bw_ll * step_cycles
                        self.mem_free[0] -= read_access - read_bw_ll * step_cycles
                        node.next.mem_fetch -= read_access - read_bw_ll * step_cycles
                        # Next node mem fetch gets updated

        #         print("3",self.mem_free[0], self.mem_util[0], self.mem_size[0])
        self.mem_util_full.append(self.mem_util[0])

        # TODO Consider Write bandwidth for a block read memory or Write Bandwidth for endurance purposes
        #         print("4",self.mem_free[0], self.mem_util[0], self.mem_size[0])

        if mem_free:
            self.mem_util[0] -= node.out_edge_mem + node.weights + node.in_edge_mem
        #         print("5",self.mem_free[0], self.mem_util[0], self.mem_size[0])

        self.logger.debug(
            "Node operator %r, Compute Expense %d,   Time Compute %d, Step Cycles %d, Read Accesses %d, Write Accesses %d , No of Swaps %d, Total_mem %d",
            node.operator,
            compute_expense,
            time_compute,
            step_cycles,
            read_access,
            write_access,
            n_swaps,
            total_mem,
        )
        self.total_cycles += step_cycles
        cycles.append(step_cycles)
        read_bw_actual.append(read_access / step_cycles)
        write_bw_actual.append(write_access / step_cycles)
    #         print("actual",read_access / step_cycles, write_access / step_cycles, step_cycles)
    #     print("The total cycles are ", self.total_cycles)
    self.mem_write_access[1] += node.out_edge_mem
    return (
        read_bw_req,
        write_bw_req,
        read_bw_actual,
        write_bw_actual,
        cycles,
        free_cycles,
    )


def run_reuse_leakage(self, graph):
    """
    Run an ASAP Mapping and choose the greedy choice between Reuse and Leakage_Power
    
    Implementation :
        1. Quantify the Scenarios of Reuse
        2. Time taken by the Loop Blocking for Reuse

    """

    config = self.config
    # TODO in_edge_mem can change by pooling/batch_norm
    # TODO compute is very much higher than bandwidth time and mem size idle time
    read_bw_req = []
    write_bw_req = []
    read_bw_actual = []
    write_bw_actual = []
    cycles = []
    free_cycles = []
    transferable_checkpointed_edge = []
    all_checkpointed_edge = []
    self.mem_util_log = []
    self.mem_util_full = []
    # Mem Fetch time of the last Nodes
    #     print(self.mem_free[0], self.mem_util[0], self.mem_size[0])

    mem_free = True
    for n, node in enumerate(graph.nodes):
        node.mem_fetch = node.weights
        # These are last level read/write accesses
        compute_expense, weights = node.get_stats()
        """
        mem_reuse, comp_reuse = get_reuse(node)
        time_reuse =         # reusing memory : then time_reuse = time_taken - time_without_reuse
        
        """
        read_access = node.mem_fetch
        write_access = 0
        self.mem_read_access[1] += weights

        assert self.mem_util[0] <= self.mem_size[0]
        self.mem_util[0] += node.in_edge_mem
        node.mem_util = node.out_edge_mem + node.mem_fetch
        # Total Free memory
        for i in range(self.mle - 1):
            self.mem_free[i] = self.mem_size[i] - self.mem_util[i]
        time_compute = compute_expense / config["mm_compute_per_cycle"]
        read_bw_ll = read_access / (time_compute)
        write_bw_ll = write_access / (time_compute)
        step_cycles = time_compute
        read_bw_req.append(read_bw_ll)
        write_bw_req.append(write_bw_ll)
        free_cycles.append(step_cycles)
        n_swaps = 1
        total_mem = 0
        if self.mem_free[0] < node.mem_util:
            mem_free = False
            self.mem_util[0] -= node.in_edge_mem
            self.mem_util[0] -= node.weights - node.mem_fetch
            self.mem_free[0] = self.mem_size[0] - self.mem_util[0]
            total_mem = node.in_edge_mem + node.out_edge_mem + node.weights
            if self.mem_free[0] <= 0:
                print(self.mem_free[0])
            assert self.mem_free[0] > 0, self.mem_util[0]
            n_swaps = total_mem // self.mem_free[0] + 1
            swap_time = max(config["mm_compute"]["size"] * 4, time_compute // n_swaps)
            self.mem_size_idle_time += (
                swap_time * n_swaps
                + ((node.out_edge_mem // n_swaps - 1) * n_swaps)
                // self.mem_read_bw[self.mle - 1]
            )
            self.bandwidth_idle_time += (
                (node.out_edge_mem // n_swaps - 1) * n_swaps
            ) // self.mem_read_bw[self.mle - 1]
            step_cycles += (
                swap_time * n_swaps
                + 2
                * ((node.out_edge_mem // n_swaps - 1) * n_swaps)
                // self.mem_read_bw[self.mle - 1]
            )
            self.mem_read_access[0] += node.mem_util + node.in_edge_mem
            self.mem_write_access[0] += node.mem_util + node.in_edge_mem
            self.mem_write_access[1] += node.out_edge_mem
        else:
            self.mem_util[0] += node.mem_util
            self.mem_free[0] -= node.mem_util
        #         print("2.5",self.mem_free[0], self.mem_util[0], self.mem_size[0])
        self.mem_util_log.append(self.mem_util[0])
        self.mem_read_access[0] += node.weights + node.out_edge_mem
        self.mem_write_access[0] += node.weights + node.out_edge_mem
        assert self.mem_free[0] <= self.mem_size[0]
        # Last level memory fetch takes more time, so that may be a bottleneck
        bandwidth_available = read_bw_ll < self.mem_read_bw[self.mle - 1]

        # If Bandwidth is not available : Cannot Prefetch
        if (bandwidth_available) == False:
            step_cycles += (
                read_bw_ll / self.mem_read_bw[self.mle - 1] - 1
            ) * time_compute
            self.bandwidth_idle_time += (
                read_bw_ll / self.mem_read_bw[self.mle - 1] - 1
            ) * time_compute

        # If memory is not free for the next node and Bandwidth is available : Move nodes back and forth
        # if(total_mem_free[0] == 0 and (bandwidth_available)):
        # for(nodes in checkpointed_nodes):
        # checkpointed but not immediate node

        # Check if memory is free and Bandwidth available : From the Data Dependence Graph, Prefetch new node

        # pdb.set_trace()
        if self.mem_free[0] > 0 and (bandwidth_available):
            if n < len(graph.nodes) - 1:
                if self.mem_free[0] > node.next.mem_fetch:
                    read_access += node.next.mem_fetch
                    if read_access / step_cycles < self.mem_read_bw[self.mle - 1]:
                        self.mem_util[0] += node.next.mem_fetch
                        self.mem_free[0] -= node.next.mem_fetch
                        node.next.mem_fetch = 0
                    else:
                        read_access = self.mem_read_bw[self.mle - 1] * step_cycles
                        self.mem_util[0] += read_access - read_bw_ll * step_cycles
                        self.mem_free[0] -= read_access - read_bw_ll * step_cycles
                        node.next.mem_fetch -= (
                            read_access - read_bw_ll * step_cycles
                        )  # Next node mem fetch gets updated

                else:
                    read_access += self.mem_free[0]
                    if read_access / step_cycles < self.mem_read_bw[self.mle - 1]:
                        node.next.mem_fetch = node.next.mem_fetch - self.mem_free[0]
                        # Next node mem fetch gets updated

                        self.mem_util[0] = self.mem_size[0]
                        self.mem_free[0] = 0
                    else:
                        read_access = self.mem_read_bw[self.mle - 1] * step_cycles
                        self.mem_util[0] += read_access - read_bw_ll * step_cycles
                        self.mem_free[0] -= read_access - read_bw_ll * step_cycles
                        node.next.mem_fetch -= read_access - read_bw_ll * step_cycles
                        # Next node mem fetch gets updated

        #         print("3",self.mem_free[0], self.mem_util[0], self.mem_size[0])
        self.mem_util_full.append(self.mem_util[0])

        # TODO Consider Write bandwidth for a block read memory or Write Bandwidth for endurance purposes
        #         print("4",self.mem_free[0], self.mem_util[0], self.mem_size[0])

        if mem_free:
            self.mem_util[0] -= node.out_edge_mem + node.weights + node.in_edge_mem
        #         print("5",self.mem_free[0], self.mem_util[0], self.mem_size[0])

        self.logger.debug(
            "Node operator %r, Compute Expense %d,   Time Compute %d, Step Cycles %d, Read Accesses %d, Write Accesses %d , No of Swaps %d, Total_mem %d",
            node.operator,
            compute_expense,
            time_compute,
            step_cycles,
            read_access,
            write_access,
            n_swaps,
            total_mem,
        )
        self.total_cycles += step_cycles
        cycles.append(step_cycles)
        read_bw_actual.append(read_access / step_cycles)
        write_bw_actual.append(write_access / step_cycles)
    #         print("actual",read_access / step_cycles, write_access / step_cycles, step_cycles)
    #     print("The total cycles are ", self.total_cycles)
    self.mem_write_access[1] += node.out_edge_mem
    return (
        read_bw_req,
        write_bw_req,
        read_bw_actual,
        write_bw_actual,
        cycles,
        free_cycles,
    )


def run_reuse_full(self, graph):
    """
    Run an ASAP Mapping and allow maximal reuse and fine-grained power gating of the components 
    """
    config = self.config
    # TODO in_edge_mem can change by pooling/batch_norm
    # TODO compute is very much higher than bandwidth time and mem size idle time
    read_bw_req = []
    write_bw_req = []
    read_bw_actual = []
    write_bw_actual = []
    cycles = []
    free_cycles = []
    transferable_checkpointed_edge = []
    all_checkpointed_edge = []
    self.mem_util_log = []
    self.mem_util_full = []
    # Mem Fetch time of the last Nodes
    #     print(self.mem_free[0], self.mem_util[0], self.mem_size[0])

    mem_free = True
    for n, node in enumerate(graph.nodes):
        node.mem_fetch = node.weights
    for n, node in enumerate(graph.nodes):

        # These are last level read/write accesses
        compute_expense, weights = node.get_stats()
        """
        mem_reuse, comp_reuse = get_reuse(node)
        time_reuse = 
        # reusing memory : then time_reuse = time_taken - time_without_reuse
        total_leakage_power = time_reuse *() # sum of leakage power of all
        is_reuse = True
        if(total_leakage_power > mem_reuse*mem_energy):
            is_reuse = False
        """
        read_access = node.mem_fetch
        write_access = 0
        self.mem_read_access[1] += weights

        assert self.mem_util[0] <= self.mem_size[0]
        self.mem_util[0] += node.in_edge_mem
        node.mem_util = node.out_edge_mem + node.mem_fetch
        # Total Free memory
        for i in range(self.mle - 1):
            self.mem_free[i] = self.mem_size[i] - self.mem_util[i]
        time_compute = compute_expense / config["mm_compute_per_cycle"]
        read_bw_ll = read_access / (time_compute)
        write_bw_ll = write_access / (time_compute)
        step_cycles = time_compute
        read_bw_req.append(read_bw_ll)
        write_bw_req.append(write_bw_ll)
        free_cycles.append(step_cycles)
        n_swaps = 1
        total_mem = 0
        if self.mem_free[0] < node.mem_util:
            mem_free = False
            self.mem_util[0] -= node.in_edge_mem
            self.mem_util[0] -= node.weights - node.mem_fetch
            self.mem_free[0] = self.mem_size[0] - self.mem_util[0]
            total_mem = node.in_edge_mem + node.out_edge_mem + node.weights
            if self.mem_free[0] <= 0:
                print(self.mem_free[0])
            assert self.mem_free[0] > 0, self.mem_util[0]
            n_swaps = total_mem // self.mem_free[0] + 1
            swap_time = max(config["mm_compute"]["size"] * 4, time_compute // n_swaps)
            self.mem_size_idle_time += (
                swap_time * n_swaps
                + ((node.out_edge_mem // n_swaps - 1) * n_swaps)
                // self.mem_read_bw[self.mle - 1]
            )
            self.bandwidth_idle_time += (
                (node.out_edge_mem // n_swaps - 1) * n_swaps
            ) // self.mem_read_bw[self.mle - 1]
            step_cycles += (
                swap_time * n_swaps
                + 2
                * ((node.out_edge_mem // n_swaps - 1) * n_swaps)
                // self.mem_read_bw[self.mle - 1]
            )
            self.mem_read_access[0] += node.mem_util + node.in_edge_mem
            self.mem_write_access[0] += node.mem_util + node.in_edge_mem
            self.mem_write_access[1] += node.out_edge_mem
        else:
            self.mem_util[0] += node.mem_util
            self.mem_free[0] -= node.mem_util
        #         print("2.5",self.mem_free[0], self.mem_util[0], self.mem_size[0])
        self.mem_util_log.append(self.mem_util[0])
        self.mem_read_access[0] += node.weights + node.out_edge_mem
        self.mem_write_access[0] += node.weights + node.out_edge_mem
        assert self.mem_free[0] <= self.mem_size[0]
        # Last level memory fetch takes more time, so that may be a bottleneck
        bandwidth_available = read_bw_ll < self.mem_read_bw[self.mle - 1]

        # If Bandwidth is not available : Cannot Prefetch
        if (bandwidth_available) == False:
            step_cycles += (
                read_bw_ll / self.mem_read_bw[self.mle - 1] - 1
            ) * time_compute
            self.bandwidth_idle_time += (
                read_bw_ll / self.mem_read_bw[self.mle - 1] - 1
            ) * time_compute

        # If memory is not free for the next node and Bandwidth is available : Move nodes back and forth
        # if(total_mem_free[0] == 0 and (bandwidth_available)):
        # for(nodes in checkpointed_nodes):
        # checkpointed but not immediate node

        # Check if memory is free and Bandwidth available : From the Data Dependence Graph, Prefetch new node

        # pdb.set_trace()
        if self.mem_free[0] > 0 and (bandwidth_available):
            if n < len(graph.nodes) - 1:
                if self.mem_free[0] > node.next.mem_fetch:
                    read_access += node.next.mem_fetch
                    if read_access / step_cycles < self.mem_read_bw[self.mle - 1]:
                        self.mem_util[0] += node.next.mem_fetch
                        self.mem_free[0] -= node.next.mem_fetch
                        node.next.mem_fetch = 0
                    else:
                        read_access = self.mem_read_bw[self.mle - 1] * step_cycles
                        self.mem_util[0] += read_access - read_bw_ll * step_cycles
                        self.mem_free[0] -= read_access - read_bw_ll * step_cycles
                        node.next.mem_fetch -= (
                            read_access - read_bw_ll * step_cycles
                        )  # Next node mem fetch gets updated

                else:
                    read_access += self.mem_free[0]
                    if read_access / step_cycles < self.mem_read_bw[self.mle - 1]:
                        node.next.mem_fetch = node.next.mem_fetch - self.mem_free[0]
                        # Next node mem fetch gets updated

                        self.mem_util[0] = self.mem_size[0]
                        self.mem_free[0] = 0
                    else:
                        read_access = self.mem_read_bw[self.mle - 1] * step_cycles
                        self.mem_util[0] += read_access - read_bw_ll * step_cycles
                        self.mem_free[0] -= read_access - read_bw_ll * step_cycles
                        node.next.mem_fetch -= read_access - read_bw_ll * step_cycles
                        # Next node mem fetch gets updated

        #         print("3",self.mem_free[0], self.mem_util[0], self.mem_size[0])
        self.mem_util_full.append(self.mem_util[0])

        # TODO Consider Write bandwidth for a block read memory or Write Bandwidth for endurance purposes
        #         print("4",self.mem_free[0], self.mem_util[0], self.mem_size[0])

        if mem_free:
            self.mem_util[0] -= node.out_edge_mem + node.weights + node.in_edge_mem
        #         print("5",self.mem_free[0], self.mem_util[0], self.mem_size[0])

        self.logger.debug(
            "Node operator %r, Compute Expense %d,   Time Compute %d, Step Cycles %d, Read Accesses %d, Write Accesses %d , No of Swaps %d, Total_mem %d",
            node.operator,
            compute_expense,
            time_compute,
            step_cycles,
            read_access,
            write_access,
            n_swaps,
            total_mem,
        )
        self.total_cycles += step_cycles
        cycles.append(step_cycles)
        read_bw_actual.append(read_access / step_cycles)
        write_bw_actual.append(write_access / step_cycles)
    #         print("actual",read_access / step_cycles, write_access / step_cycles, step_cycles)
    #     print("The total cycles are ", self.total_cycles)
    self.mem_write_access[1] += node.out_edge_mem
    return (
        read_bw_req,
        write_bw_req,
        read_bw_actual,
        write_bw_actual,
        cycles,
        free_cycles,
    )


def run_nn_dataflow(self, graph):
    config = self.config
    # TODO in_edge_mem can change by pooling/batch_norm
    # TODO compute is very much higher than bandwidth time and mem size idle time
    read_bw_req = []
    write_bw_req = []
    read_bw_actual = []
    write_bw_actual = []
    cycles = []
    free_cycles = []
    transferable_checkpointed_edge = []
    all_checkpointed_edge = []
    self.mem_util_log = []
    self.mem_util_full = []
    # Mem Fetch time of the last Nodes
    #     print(self.mem_free[0], self.mem_util[0], self.mem_size[0])
    step_cycles = 0
    mem_free = True
    for n, node in enumerate(graph.nodes):
        node.mem_fetch = node.weights
    
    for n, node in enumerate(graph.nodes):

        # These are last level read/write accesses
        compute_expense, weights = node.get_stats()
        """
        mem_reuse, comp_reuse = get_reuse(node)
        time_reuse = time_taken - time_without_reuse
        total_leakage_power = time_reuse *() # sum of leakage power of all
        is_reuse = True
        if(total_leakage_power > mem_reuse*mem_energy):
            is_reuse = False
        """
        read_access = node.mem_fetch
        write_access = 0
        self.mem_read_access[1] += weights

        assert self.mem_util[0] <= self.mem_size[0]
        self.mem_util[0] += node.in_edge_mem
        node.mem_util = node.out_edge_mem + node.mem_fetch
        # Total Free memory
        for i in range(self.mle - 1):
            self.mem_free[i] = self.mem_size[i] - self.mem_util[i]
        time_compute = dataflow_solver_wrapper(self, node)
        step_cycles += time_compute
        read_bw_ll = read_access / (time_compute)
        write_bw_ll = write_access / (time_compute)
        step_cycles = time_compute
        read_bw_req.append(read_bw_ll)
        write_bw_req.append(write_bw_ll)
        free_cycles.append(step_cycles)
        n_swaps = 1
        total_mem = 0
        self.mem_read_access[0] += node.mem_util + node.in_edge_mem
        self.mem_write_access[0] += node.mem_util + node.in_edge_mem
        self.mem_write_access[1] += node.out_edge_mem
        self.mem_util[0] += node.mem_util
        self.mem_free[0] -= node.mem_util
        self.mem_util_log.append(self.mem_util[0])
        self.mem_read_access[0] += node.weights + node.out_edge_mem
        self.mem_write_access[0] += node.weights + node.out_edge_mem
        assert self.mem_free[0] <= self.mem_size[0]
        # Last level memory fetch takes more time, so that may be a bottleneck
        step_cycles += read_access / self.mem_read_bw[self.mle - 1] + 1
        self.bandwidth_idle_time += read_access / self.mem_read_bw[self.mle - 1] + 1

        self.mem_util_full.append(self.mem_util[0])

        # TODO Consider Write bandwidth for a block read memory or Write Bandwidth for endurance purposes
        #         print("4",self.mem_free[0], self.mem_util[0], self.mem_size[0])

        if mem_free:
            self.mem_util[0] -= node.out_edge_mem + node.weights + node.in_edge_mem
        #         print("5",self.mem_free[0], self.mem_util[0], self.mem_size[0])

        self.logger.debug(
            "Node operator %r, Compute Expense %d,   Time Compute %d, Step Cycles %d, Read Accesses %d, Write Accesses %d , No of Swaps %d, Total_mem %d",
            node.operator,
            compute_expense,
            time_compute,
            step_cycles,
            read_access,
            write_access,
            n_swaps,
            total_mem,
        )
        self.total_cycles += step_cycles
        cycles.append(step_cycles)
        read_bw_actual.append(read_access / step_cycles)
        write_bw_actual.append(write_access / step_cycles)
        #         print("actual",read_access / step_cycles, write_access / step_cycles, step_cycles)
        #     print("The total cycles are ", self.total_cycles)
        self.mem_write_access[1] += node.out_edge_mem
    # total_fetch = 0
    # for i, node in enumerate(graph.nodes):
    #     total_fetch += (node.in_edge_mem) // 2
    # step_cycles += total_fetch / self.mem_read_bw[self.mle - 1] + 1
    # self.bandwidth_idle_time += total_fetch / self.mem_read_bw[self.mle - 1] + 1
    return (
        read_bw_req,
        write_bw_req,
        read_bw_actual,
        write_bw_actual,
        cycles,
        free_cycles,
    )


def illusion_mapping(graph, num_of_chips, depth, capacity, deeper=False, wider=False):
    """ 
    
    Illusion Mapping for Deeper and Wider Networks from Radway et. al. Nat Ele.'20

    Args:
        graph (): 
        num_of_chips (): 
        depth (): 
        capacity (): 
        deeper (bool, optional): . Defaults to False.
        wider (bool, optional): . Defaults to False.
    """
    mem_size_util = np.zeros((num_of_chips + 1))
    mem_free = np.zeros((num_of_chips + 1))
    message_passed = np.zeros((num_of_chips + 1))
    i = 0
    # mem_track_node
    if deeper:
        layer = 0
        for node in graph.nodes:
            for k in range(depth):
                if node.operator == "aten::_convolution":
                    layer += 1
                    if node.outputs[0].shape[1] == node.inputs[1].shape[0]:
                        oc, ic, *ks = node.inputs[1].shape
                    else:
                        ic, oc, *ks = node.inputs[1].shape
                    mem_size_util[i] += node.weights

                    if mem_size_util[i] < capacity:
                        continue
                    elif mem_size_util[i] > capacity:
                        mem_size_util[i] -= node.weights
                        # partition of node.weights
                        if np.prod(node.outputs[0].shape) > np.prod(
                            node.inputs[0].shape
                        ):
                            # weights : (oc,ic,x,y)
                            mem_free[i] = capacity - mem_size_util[i]
                            oc_partition = mem_free[i] // (np.prod(ks) * ic)
                            mem_size_util[i + 1] = (
                                node.weights
                            ) - oc_partition * np.prod(ks) * ic
                            # outputs : oc, ox, oy, inputs : ic,ix, iy

                            message_passed[i + 1] += np.prod(
                                node.outputs[0].shape[2:]
                            ) * oc_partition + np.prod(node.inputs[0].shape)

                        else:
                            mem_free[i] = capacity - mem_size_util[i]
                            ic_partition = mem_free[i] // (oc * np.prod(ks))
                            mem_size_util[
                                i + 1
                            ] = node.weights - ic_partition * oc * np.prod(ks)
                            message_passed[i + 1] += np.prod(
                                node.inputs[0].shape[2:]
                            ) * ic_partition + np.prod(node.outputs[0].shape)
                        i += 1
                        message_passed[i] += np.prod(node.outputs[0].shape)
                    # if node.operator == "aten::addmm":
                    #     mem_size_util[i] += node.weights

                    #     if mem_size_util[i] < capacity:
                    #         continue
                    #     mem_size_util[i] -= node.weights
                    #     n, m = node.inputs[1].shape
                    #     m, p = node.inputs[2].shape
                    #     if mem_size_util[i] + n * p > capacity:
                    #         message_passed[i] += n * p

                    #     if np.prod(node.inputs[0].shape) > np.prod(node.inputs[1].shape):
                    #         x = capacity // p
                    #         message_passed[i] += m * p + (n - x) * m
                    #         mem_size_util[i + 1] += (n - x) * p
                    #     else:
                    #         x = capacity // (n)
                    #         message_passed[i] += m * (p - x) + n * m
                    #         mem_size_util[i + 1] += (p - x) * n
                    #     i += 1
                    # if node.operator == "aten::bmm":
                    #     mem_size_util[i] += node.weights

                    #     if mem_size_util[i] < capacity:
                    #         continue
                    #     *b, n, p = node.outputs[0].shape
                    #     *_, n, m = node.inputs[0].shape
                    #     *_, m, p = node.inputs[1].shape
                    #     if np.prod(node.inputs[0].shape) > np.prod(node.inputs[1].shape):
                    #         x = capacity // (np.prod(b) * p)
                    #         message_passed[i] += (
                    #             np.prod(b) * m * p + np.prod(b) * (n - x) * m
                    #         )
                    #         mem_size_util[i + 1] += np.prod(b) * (n - x) * p

                    #     else:
                    #         x = capacity // (np.prod(b) * n)
                    #         message_passed[i] += (
                    #             np.prod(b) * m * (p - x) + np.prod(b) * n * m
                    #         )
                    #         mem_size_util[i + 1] += np.prod(b) * (p - x) * n
                    #     i += 1
                    # if node.operator == "aten::matmul":
                    #     mem_size_util[i] += node.weights

                    #     if mem_size_util[i] < capacity:
                    #         continue

                    #     if len(node.inputs) > 1:
                    #         if node.inputs[0].ndim == 2 and node.inputs[1].ndim == 2:
                    #             n, p = node.outputs[0].shape
                    #             n, m = node.inputs[0].shape
                    #             m, p = node.inputs[1].shape
                    #             if np.prod(node.inputs[0].shape) > np.prod(
                    #                 node.inputs[1].shape
                    #             ):
                    #                 x = capacity // (p)
                    #                 message_passed[i] += m * p + (n - x) * m
                    #                 mem_size_util[i + 1] += (n - x) * p
                    #             else:
                    #                 x = capacity // (n)
                    #                 message_passed[i] += m * (p - x) + n * m
                    #                 mem_size_util[i + 1] += (p - x) * n

                    #         elif node.inputs[0].ndim > 2 and node.inputs[1].ndim > 2:
                    #             *b, n, p = node.outputs[0].shape
                    #             *_, n, m = node.inputs[0].shape
                    #             *_, m, p = node.inputs[1].shape
                    #             if np.prod(node.inputs[0].shape) > np.prod(
                    #                 node.inputs[1].shape
                    #             ):
                    #                 x = capacity // (np.prod(b) * p)
                    #                 message_passed[i] += (
                    #                     np.prod(b) * m * p + np.prod(b) * (n - x) * m
                    #                 )
                    #                 mem_size_util[i + 1] += np.prod(b) * (n - x) * p
                    #             else:
                    #                 x = capacity // (np.prod(b) * n)
                    #                 message_passed[i] += (
                    #                     np.prod(b) * m * (p - x) + np.prod(b) * n * m
                    #                 )
                    #                 mem_size_util[i + 1] += np.prod(b) * (p - x) * n
                    # i += 1
        print(np.sum(message_passed))

    if wider:
        for node in graph.nodes:
            layer = 0
            if node.operator == "aten::_convolution":
                layer += 1
                if node.outputs[0].shape[1] == node.inputs[1].shape[0]:
                    oc, ic, *ks = node.inputs[1].shape
                else:
                    ic, oc, *ks = node.inputs[1].shape
                # depth first for residual blocks

                mem_size_util[i] += depth * node.weights
                if mem_size_util[i] < capacity:
                    continue
                elif mem_size_util[i] > capacity:
                    mem_size_util[i] -= depth * node.weights
                    # partition of node.weights
                    # print("Layer partition", layer)
                    if np.prod(node.outputs[0].shape) > np.prod(node.inputs[0].shape):
                        # weights : (oc,ic,x,y)
                        mem_free[i] = capacity - mem_size_util[i]
                        oc_partition = mem_free[i] // (depth * np.prod(ks) * ic)
                        mem_size_util[i + 1] = (
                            depth * (node.weights)
                            - depth * oc_partition * np.prod(ks) * ic
                        )
                        # outputs : oc, ox, oy, inputs : ic,ix, iy
                        # message_passed[i + 1] = np.prod(
                        #     node.outputs[0].shape[2:]
                        # ) * oc_partition + np.prod(node.inputs[0].shape)
                        if mem_size_util[i + 1] > capacity:
                            depth_ratio = (
                                depth
                                * ((node.weights) - oc_partition * np.prod(ks) * ic)
                            ) // capacity

                            depth_left = (
                                depth
                                * ((node.weights) - oc_partition * np.prod(ks) * ic)
                            ) % capacity
                            message_passed[i + 1] = depth_ratio * (
                                np.prod(node.outputs[0].shape)
                                + np.prod(node.inputs[0].shape)
                            )

                            i += depth_ratio
                            mem_size_util[int(i) + 1] = depth_left
                        i += 1
                    else:
                        mem_free[i] = capacity - mem_size_util[i]
                        ic_partition = mem_free[i] // (depth * oc * np.prod(ks))
                        mem_size_util[i + 1] = depth * (
                            node.weights - ic_partition * oc * np.prod(ks)
                        )
                        if mem_size_util[i + 1] > capacity:
                            depth_ratio = (
                                depth
                                * ((node.weights) - ic_partition * np.prod(ks) * oc)
                            ) // capacity

                            depth_left = (
                                depth
                                * ((node.weights) - ic_partition * np.prod(ks) * oc)
                            ) % capacity
                            i += int(depth_ratio)
                            message_passed[i + 1] = depth_ratio * (
                                np.prod(node.outputs[0].shape)
                                + np.prod(node.inputs[0].shape)
                            )

                            mem_size_util[int(i) + 1] = depth_left
                        i += 1
                    message_passed[i] += np.prod(node.outputs[0].shape) + np.prod(
                        node.inputs[0].shape
                    )

        # print(message_passed)
        print(np.sum(message_passed))


Mapper.run_asap = run_asap
Mapper.run_reuse_full = run_reuse_full
Mapper.run_reuse_leakage = run_reuse_leakage
Mapper.run_nn_dataflow = run_nn_dataflow
Mapper.illusion_mapping = illusion_mapping<|MERGE_RESOLUTION|>--- conflicted
+++ resolved
@@ -1,10 +1,5 @@
-<<<<<<< HEAD
 from mapper.mapper import Mapper
 
-=======
-from mapper import Mapper
-from synthesis.dataflow_solver import dataflow_solver_wrapper
->>>>>>> 0be646bc
 
 """
 
